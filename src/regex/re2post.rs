--- conflicted
+++ resolved
@@ -29,17 +29,6 @@
                         // Push all operator if not parenthesis
                         Some(_) => output_stack.push(operator_stack.pop().unwrap()),
 
-<<<<<<< HEAD
-                        None => return Err(ParsingError::unrecognized_rule().because("Unclosed parenthesis"))
-                    }
-                }
-
-                operator_stack.pop();
-            },
-
-            TokenType::Li => {
-
-=======
                         // Open parenthesis not found
                         None => return Err(ParsingError::unrecognized_rule().because(""))
                     }
@@ -61,7 +50,6 @@
                 }
 
                 operator_stack.push(token);
->>>>>>> 1c92acde
             }
         }
     }
